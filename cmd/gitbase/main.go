package main

import (
	"fmt"
	"os"
<<<<<<< HEAD
	"runtime"
=======
>>>>>>> 2bfb5f6f
	"runtime/debug"

	"github.com/src-d/gitbase/cmd/gitbase/command"

	"github.com/jessevdk/go-flags"
	"github.com/sirupsen/logrus"
)

var (
	name    = "gitbase"
	version = "undefined"
	build   = "undefined"
)

func main() {
	debug.SetPanicOnFault(true)
<<<<<<< HEAD
	debug.SetMaxThreads(1)
	runtime.GOMAXPROCS(1)
=======
>>>>>>> 2bfb5f6f

	parser := flags.NewNamedParser(name, flags.Default)
	parser.UnknownOptionHandler = func(option string, arg flags.SplitArgument, args []string) ([]string, error) {
		if option != "g" {
			return nil, fmt.Errorf("unknown flag `%s'", option)
		}

		if len(args) == 0 {
			return nil, fmt.Errorf("unknown flag `%s'", option)
		}

		return append(append(args, "-d"), args[0]), nil
	}

	_, err := parser.AddCommand("server", command.ServerDescription, command.ServerHelp,
		&command.Server{
			SkipGitErrors: os.Getenv("GITBASE_SKIP_GIT_ERRORS") != "",
			Version:       version,
		})
	if err != nil {
		logrus.Fatal(err)
	}

	_, err = parser.AddCommand("version", command.VersionDescription, command.VersionHelp,
		&command.Version{
			Name:    name,
			Version: version,
			Build:   build,
		})
	if err != nil {
		logrus.Fatal(err)
	}

	_, err = parser.Parse()
	if err != nil {
		if e, ok := err.(*flags.Error); ok && e.Type == flags.ErrCommandRequired {
			parser.WriteHelp(os.Stdout)
		}

		os.Exit(1)
	}
}<|MERGE_RESOLUTION|>--- conflicted
+++ resolved
@@ -3,10 +3,8 @@
 import (
 	"fmt"
 	"os"
-<<<<<<< HEAD
+
 	"runtime"
-=======
->>>>>>> 2bfb5f6f
 	"runtime/debug"
 
 	"github.com/src-d/gitbase/cmd/gitbase/command"
@@ -23,11 +21,8 @@
 
 func main() {
 	debug.SetPanicOnFault(true)
-<<<<<<< HEAD
 	debug.SetMaxThreads(1)
 	runtime.GOMAXPROCS(1)
-=======
->>>>>>> 2bfb5f6f
 
 	parser := flags.NewNamedParser(name, flags.Default)
 	parser.UnknownOptionHandler = func(option string, arg flags.SplitArgument, args []string) ([]string, error) {
