# This file is autogenerated, do not edit; changes may be undone by the next 'dep ensure'.


[[projects]]
  name = "github.com/BurntSushi/toml"
  packages = ["."]
  revision = "b26d9c308763d68093482582cea63d69be07a0f0"
  version = "v0.3.0"

[[projects]]
  branch = "master"
  name = "github.com/alcortesm/tgz"
  packages = ["."]
  revision = "9c5fe88206d7765837fed3732a42ef88fc51f1a1"

[[projects]]
  name = "github.com/boltdb/bolt"
  packages = ["."]
  revision = "2f1ce7a837dcb8da3ec595b1dac9d0632f0f99e8"
  version = "v1.3.1"

[[projects]]
  name = "github.com/cespare/xxhash"
  packages = ["."]
  revision = "5c37fe3735342a2e0d01c87a907579987c8936cc"
  version = "v1.0.0"

[[projects]]
  branch = "master"
  name = "github.com/codahale/hdrhistogram"
  packages = ["."]
  revision = "3a0bb77429bd3a61596f5e8a3172445844342120"

[[projects]]
  name = "github.com/davecgh/go-spew"
  packages = ["spew"]
  revision = "346938d642f2ec3594ed81d874461961cd0faa76"
  version = "v1.1.0"

[[projects]]
  name = "github.com/emirpasic/gods"
  packages = [
    "containers",
    "lists",
    "lists/arraylist",
    "trees",
    "trees/binaryheap",
    "utils"
  ]
  revision = "f6c17b524822278a87e3b3bd809fec33b51f5b46"
  version = "v1.9.0"

[[projects]]
  name = "github.com/gogo/protobuf"
  packages = [
    "gogoproto",
    "proto",
    "protoc-gen-gogo/descriptor",
    "sortkeys",
    "types"
  ]
  revision = "636bf0302bc95575d69441b25a2603156ffdddf1"
  version = "v1.1.1"

[[projects]]
  name = "github.com/golang/protobuf"
  packages = [
    "proto",
    "ptypes",
    "ptypes/any",
    "ptypes/duration",
    "ptypes/timestamp"
  ]
  revision = "b4deda0973fb4c70b50d226b1af49f3da59f5265"
  version = "v1.1.0"

[[projects]]
  name = "github.com/hashicorp/golang-lru"
  packages = [
    ".",
    "simplelru"
  ]
  revision = "20f1fb78b0740ba8c3cb143a61e86ba5c8669768"
  version = "v0.5.0"

[[projects]]
  branch = "master"
  name = "github.com/jbenet/go-context"
  packages = ["io"]
  revision = "d14ea06fba99483203c19d92cfcd13ebe73135f4"

[[projects]]
  name = "github.com/jessevdk/go-flags"
  packages = ["."]
  revision = "c6ca198ec95c841fdb89fc0de7496fed11ab854e"
  version = "v1.4.0"

[[projects]]
  name = "github.com/kevinburke/ssh_config"
  packages = ["."]
  revision = "9fc7bb800b555d63157c65a904c86a2cc7b4e795"
  version = "0.4"

[[projects]]
  name = "github.com/kr/pretty"
  packages = ["."]
  revision = "73f6ac0b30a98e433b289500d779f50c1a6f0712"
  version = "v0.1.0"

[[projects]]
  name = "github.com/kr/text"
  packages = ["."]
  revision = "e2ffdb16a802fe2bb95e2e35ff34f0e53aeef34f"
  version = "v0.1.0"

[[projects]]
  branch = "master"
  name = "github.com/mcuadros/go-lookup"
  packages = ["."]
  revision = "5650f26be7675b629fff8356a50d906fa03e9c8b"

[[projects]]
  branch = "master"
  name = "github.com/mitchellh/go-homedir"
  packages = ["."]
  revision = "58046073cbffe2f25d425fe1331102f55cf719de"

[[projects]]
  branch = "master"
  name = "github.com/mitchellh/hashstructure"
  packages = ["."]
  revision = "2bca23e0e452137f789efbc8610126fd8b94f73b"

[[projects]]
  branch = "go1"
  name = "github.com/moovweb/rubex"
  packages = ["."]
  revision = "b3d9ff6ad7d9b14f94a91c8271cd9ad9e77132e5"

[[projects]]
  name = "github.com/opentracing/opentracing-go"
  packages = [
    ".",
    "ext",
    "log"
  ]
  revision = "1949ddbfd147afd4d964a9f00b24eb291e0e7c38"
  version = "v1.0.2"

[[projects]]
  name = "github.com/pelletier/go-buffruneio"
  packages = ["."]
  revision = "c37440a7cf42ac63b919c752ca73a85067e05992"
  version = "v0.2.0"

[[projects]]
  name = "github.com/pilosa/go-pilosa"
  packages = [
    ".",
    "gopilosa_pbuf"
  ]
  revision = "2a176035ff61f2aa4bac197314e0f4464bfea4a4"
  version = "v0.9.0"

[[projects]]
  name = "github.com/pilosa/pilosa"
  packages = [
    ".",
    "internal",
    "lru",
    "pql",
    "roaring"
  ]
  revision = "5f0ef7efca2285c1a0c6e9ef2c6bce94f38ec1ea"
  version = "v1.0.2"

[[projects]]
  name = "github.com/pkg/errors"
  packages = ["."]
  revision = "645ef00459ed84a119197bfb8d8205042c6df63d"
  version = "v0.8.0"

[[projects]]
  name = "github.com/pmezard/go-difflib"
  packages = ["difflib"]
  revision = "792786c7400a136282c1664665ae0a8db921c6c2"
  version = "v1.0.0"

[[projects]]
  name = "github.com/satori/go.uuid"
  packages = ["."]
  revision = "f58768cc1a7a7e77a3bd49e98cdd21419399b6a3"
  version = "v1.2.0"

[[projects]]
  name = "github.com/sergi/go-diff"
  packages = ["diffmatchpatch"]
  revision = "1744e2970ca51c86172c8190fadad617561ed6e7"
  version = "v1.0.0"

[[projects]]
  name = "github.com/sirupsen/logrus"
  packages = ["."]
  revision = "3e01752db0189b9157070a0e1668a620f9a85da2"
  version = "v1.0.6"

[[projects]]
  name = "github.com/spf13/cast"
  packages = ["."]
  revision = "8965335b8c7107321228e3e3702cab9832751bac"
  version = "v1.2.0"

[[projects]]
  name = "github.com/src-d/gcfg"
  packages = [
    ".",
    "scanner",
    "token",
    "types"
  ]
  revision = "f187355171c936ac84a82793659ebb4936bc1c23"
  version = "v1.3.0"

[[projects]]
  name = "github.com/stretchr/testify"
  packages = [
    "assert",
    "require"
  ]
  revision = "f35b8ab0b5a2cef36673838d662e249dd9c94686"
  version = "v1.2.2"

[[projects]]
  branch = "master"
  name = "github.com/toqueteos/trie"
  packages = ["."]
  revision = "56fed4a05683322f125e2d78ee269bb102280392"

[[projects]]
  name = "github.com/uber/jaeger-client-go"
  packages = [
    ".",
    "config",
    "internal/baggage",
    "internal/baggage/remote",
    "internal/spanlog",
    "internal/throttler",
    "internal/throttler/remote",
    "log",
    "rpcmetrics",
    "thrift",
    "thrift-gen/agent",
    "thrift-gen/baggage",
    "thrift-gen/jaeger",
    "thrift-gen/sampling",
    "thrift-gen/zipkincore",
    "utils"
  ]
  revision = "b043381d944715b469fd6b37addfd30145ca1758"
  version = "v2.14.0"

[[projects]]
  name = "github.com/uber/jaeger-lib"
  packages = ["metrics"]
  revision = "ed3a127ec5fef7ae9ea95b01b542c47fbd999ce5"
  version = "v1.5.0"

[[projects]]
  name = "github.com/xanzy/ssh-agent"
  packages = ["."]
  revision = "640f0ab560aeb89d523bb6ac322b1244d5c3796c"
  version = "v0.2.0"

[[projects]]
  branch = "master"
  name = "golang.org/x/crypto"
  packages = [
    "cast5",
    "curve25519",
    "ed25519",
    "ed25519/internal/edwards25519",
    "internal/chacha20",
    "internal/subtle",
    "openpgp",
    "openpgp/armor",
    "openpgp/elgamal",
    "openpgp/errors",
    "openpgp/packet",
    "openpgp/s2k",
    "poly1305",
    "ssh",
    "ssh/agent",
    "ssh/knownhosts",
    "ssh/terminal"
  ]
  revision = "de0752318171da717af4ce24d0a2e8626afaeb11"
  source = "github.com/golang/crypto"

[[projects]]
  branch = "master"
  name = "golang.org/x/net"
  packages = [
    "context",
    "http/httpguts",
    "http2",
    "http2/hpack",
    "idna",
    "internal/timeseries",
    "trace"
  ]
  revision = "c39426892332e1bb5ec0a434a079bf82f5d30c54"
  source = "github.com/golang/net"

[[projects]]
  branch = "master"
  name = "golang.org/x/sync"
  packages = ["errgroup"]
  revision = "1d60e4601c6fd243af51cc01ddf169918a5407ca"

[[projects]]
  name = "golang.org/x/sys"
  packages = [
    "unix",
    "windows"
  ]
  revision = "f0d5e33068cb57c22a181f5df0ffda885309eb5a"
  source = "github.com/golang/sys"

[[projects]]
  name = "golang.org/x/text"
  packages = [
    "collate",
    "collate/build",
    "internal/colltab",
    "internal/gen",
    "internal/tag",
    "internal/triegen",
    "internal/ucd",
    "language",
    "secure/bidirule",
    "transform",
    "unicode/bidi",
    "unicode/cldr",
    "unicode/norm",
    "unicode/rangetable"
  ]
  revision = "f21a4dfb5e38f5895301dc265a8def02365cc3d0"
  source = "github.com/golang/text"
  version = "v0.3.0"

[[projects]]
  branch = "master"
  name = "google.golang.org/genproto"
  packages = ["googleapis/rpc/status"]
  revision = "383e8b2c3b9e36c4076b235b32537292176bae20"

[[projects]]
  name = "google.golang.org/grpc"
  packages = [
    ".",
    "balancer",
    "balancer/base",
    "balancer/roundrobin",
    "codes",
    "connectivity",
    "credentials",
    "encoding",
    "encoding/proto",
    "grpclog",
    "internal",
    "internal/backoff",
    "internal/channelz",
    "internal/envconfig",
    "internal/grpcrand",
    "internal/transport",
    "keepalive",
    "metadata",
    "naming",
    "peer",
    "resolver",
    "resolver/dns",
    "resolver/passthrough",
    "stats",
    "status",
    "tap"
  ]
  revision = "32fb0ac620c32ba40a4626ddf94d90d12cce3455"
  version = "v1.14.0"

[[projects]]
  name = "gopkg.in/bblfsh/client-go.v2"
  packages = [
    ".",
    "tools"
  ]
  revision = "0032d4a7f3de7befa2aa03146153042e44193e82"
  version = "v2.8.5"

[[projects]]
  name = "gopkg.in/bblfsh/sdk.v1"
  packages = [
    "manifest",
    "protocol",
    "uast"
  ]
  revision = "94e3b212553e761677da180f321d9a7a60ebec5f"
  version = "v1.16.1"

[[projects]]
  name = "gopkg.in/bblfsh/sdk.v2"
  packages = [
    "driver",
    "driver/manifest",
    "protocol",
    "protocol/v1",
    "uast",
    "uast/nodes",
    "uast/nodes/nodesproto",
    "uast/nodes/nodesproto/pio",
    "uast/role",
    "uast/transformer"
  ]
  revision = "966e28c602fb968fc52e27e14762bdf9307da229"
  version = "v2.1.0"

[[projects]]
  branch = "v1"
  name = "gopkg.in/check.v1"
  packages = ["."]
  revision = "788fd78401277ebd861206a03c884797c6ec5541"

[[projects]]
  name = "gopkg.in/src-d/enry.v1"
  packages = [
    ".",
    "data",
    "internal/tokenizer",
    "regex"
  ]
  revision = "15bb13117fb1cc607bf87046d41ac7b53084c18b"
  version = "v1.6.5"

[[projects]]
  name = "gopkg.in/src-d/go-billy-siva.v4"
  packages = ["."]
  revision = "d388edead67fd7e0df790c57ed58e6dd89dd1634"
  version = "v4.2.0"

[[projects]]
  name = "gopkg.in/src-d/go-billy.v4"
  packages = [
    ".",
    "helper/chroot",
    "helper/mount",
    "helper/polyfill",
    "osfs",
    "util"
  ]
  revision = "83cf655d40b15b427014d7875d10850f96edba14"
  version = "v4.2.0"

[[projects]]
  name = "gopkg.in/src-d/go-errors.v1"
  packages = ["."]
  revision = "8bbbeeb767dfdd053b9b45d5a16a4f4ce2c6f694"
  version = "v1.0.0"

[[projects]]
  name = "gopkg.in/src-d/go-git-fixtures.v3"
  packages = ["."]
  revision = "a29d269c3be65e4d1b20c29133c74e0551e1aa5d"
  version = "v3.1.0"

[[projects]]
<<<<<<< HEAD
  digest = "1:8c4de9e369ec9fc3658f7eaa6bcafa8d118c5ea95cee5a5530eef8bd017a6482"
=======
>>>>>>> 3e719f62
  name = "gopkg.in/src-d/go-git.v4"
  packages = [
    ".",
    "config",
    "internal/revision",
    "plumbing",
    "plumbing/cache",
    "plumbing/filemode",
    "plumbing/format/config",
    "plumbing/format/diff",
    "plumbing/format/gitignore",
    "plumbing/format/idxfile",
    "plumbing/format/index",
    "plumbing/format/objfile",
    "plumbing/format/packfile",
    "plumbing/format/pktline",
    "plumbing/object",
    "plumbing/protocol/packp",
    "plumbing/protocol/packp/capability",
    "plumbing/protocol/packp/sideband",
    "plumbing/revlist",
    "plumbing/storer",
    "plumbing/transport",
    "plumbing/transport/client",
    "plumbing/transport/file",
    "plumbing/transport/git",
    "plumbing/transport/http",
    "plumbing/transport/internal/common",
    "plumbing/transport/server",
    "plumbing/transport/ssh",
    "storage",
    "storage/filesystem",
    "storage/filesystem/dotgit",
    "storage/memory",
    "utils/binary",
    "utils/diff",
    "utils/ioutil",
    "utils/merkletrie",
    "utils/merkletrie/filesystem",
    "utils/merkletrie/index",
    "utils/merkletrie/internal/frame",
    "utils/merkletrie/noder"
  ]
<<<<<<< HEAD
  pruneopts = ""
  revision = "208b3c3c32beaab14ebb7adf162fc136c939e99c"
=======
  revision = "5cc316baa64287c7e56cb7372a5046c30fd955c1"
>>>>>>> 3e719f62
  source = "github.com/src-d/go-git"

[[projects]]
  name = "gopkg.in/src-d/go-mysql-server.v0"
  packages = [
    ".",
    "mem",
    "server",
    "sql",
    "sql/analyzer",
    "sql/expression",
    "sql/expression/function",
    "sql/expression/function/aggregation",
    "sql/index",
    "sql/index/pilosa",
    "sql/index/pilosalib",
    "sql/parse",
    "sql/plan"
  ]
  revision = "090a17d38c22a28eccf631f400c11704f65bb6ce"

[[projects]]
  name = "gopkg.in/src-d/go-siva.v1"
  packages = ["."]
  revision = "b4cd504f9d6e57728058609e4540e931fbd41220"
  version = "v1.1.3"

[[projects]]
  branch = "master"
  name = "gopkg.in/src-d/go-vitess.v0"
  packages = [
    "bytes2",
    "cache",
    "hack",
    "mysql",
    "sqltypes",
    "stats",
    "sync2",
    "tb",
    "vt/proto/binlogdata",
    "vt/proto/query",
    "vt/proto/replicationdata",
    "vt/proto/topodata",
    "vt/proto/vtgate",
    "vt/proto/vtrpc",
    "vt/sqlparser",
    "vt/vterrors",
    "vt/vttls"
  ]
  revision = "2cb632cdef3c332f5cba7f035479213ca31dfe71"

[[projects]]
  name = "gopkg.in/toqueteos/substring.v1"
  packages = ["."]
  revision = "c5f61671513240ddf5563635cc4a90e9f3ae4710"
  version = "v1.0.2"

[[projects]]
  name = "gopkg.in/warnings.v0"
  packages = ["."]
  revision = "ec4a0fea49c7b46c2aeb0b51aac55779c607e52b"
  version = "v0.1.2"

[[projects]]
  name = "gopkg.in/yaml.v2"
  packages = ["."]
  revision = "5420a8b6744d3b0345ab293f6fcba19c978f1183"
  version = "v2.2.1"

[solve-meta]
  analyzer-name = "dep"
  analyzer-version = 1
  inputs-digest = "2f333165e1487deeb9e53c4ca495781aabe6a0f61541e6f0d1ef34665e312fe3"
  solver-name = "gps-cdcl"
  solver-version = 1<|MERGE_RESOLUTION|>--- conflicted
+++ resolved
@@ -472,10 +472,7 @@
   version = "v3.1.0"
 
 [[projects]]
-<<<<<<< HEAD
   digest = "1:8c4de9e369ec9fc3658f7eaa6bcafa8d118c5ea95cee5a5530eef8bd017a6482"
-=======
->>>>>>> 3e719f62
   name = "gopkg.in/src-d/go-git.v4"
   packages = [
     ".",
@@ -519,12 +516,8 @@
     "utils/merkletrie/internal/frame",
     "utils/merkletrie/noder"
   ]
-<<<<<<< HEAD
   pruneopts = ""
   revision = "208b3c3c32beaab14ebb7adf162fc136c939e99c"
-=======
-  revision = "5cc316baa64287c7e56cb7372a5046c30fd955c1"
->>>>>>> 3e719f62
   source = "github.com/src-d/go-git"
 
 [[projects]]
